name: pre-commit

on:
  pull_request:
  push:
    branches: [master]

jobs:
  pre-commit:
    runs-on: ubuntu-latest
    steps:
<<<<<<< HEAD
    - uses: actions/checkout@v4
    - uses: actions/setup-python@v3
=======
    - uses: actions/checkout@v3
    - uses: actions/setup-python@v5
>>>>>>> 6457ef15
    - uses: pre-commit/action@v3.0.1<|MERGE_RESOLUTION|>--- conflicted
+++ resolved
@@ -9,11 +9,6 @@
   pre-commit:
     runs-on: ubuntu-latest
     steps:
-<<<<<<< HEAD
     - uses: actions/checkout@v4
-    - uses: actions/setup-python@v3
-=======
-    - uses: actions/checkout@v3
     - uses: actions/setup-python@v5
->>>>>>> 6457ef15
     - uses: pre-commit/action@v3.0.1